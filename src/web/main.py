--- conflicted
+++ resolved
@@ -1,6 +1,5 @@
 import logging
 import sqlite3
-import traceback
 from contextlib import asynccontextmanager
 from typing import Annotated
 
@@ -80,23 +79,9 @@
         form_data: OAuth2PasswordRequestForm = Depends(),
         auth_manager: AuthManager = Depends(get_auth_manager)
 ):
-<<<<<<< HEAD
-    #scopes = form_data.scopes if form_data.scopes else []
-    #return auth_manager.login(form_data.username, form_data.password, scopes)
-    try:
-        scopes = form_data.scopes if form_data.scopes else []
-        #result = auth_manager.login(form_data.username, form_data.password, scopes)
-        #return result
-        print(auth_manager)
-    except Exception as e:
-        print(f"Login error: {e}")
-        print(traceback.format_exc())
-        raise HTTPException(status_code=400, detail=str(e))
-=======
     #
     scopes = form_data.scopes if form_data.scopes else []
     return auth_manager.login(form_data.username, form_data.password, scopes)
->>>>>>> 348cdcea
 
 
 @app.post("/refresh")
