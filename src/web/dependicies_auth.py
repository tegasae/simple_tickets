from fastapi import Depends
from fastapi.security import OAuth2PasswordBearer

from src.services.service_layer.admins import AdminService
from src.services.service_layer.factory import ServiceFactory
<<<<<<< HEAD
from src.web.auth.services import AuthService, TokenService, AuthManager
from src.web.auth.storage import TokenStorage, TokenStorageMemory
=======
from src.web import settings
from src.web.auth.services import AuthService, TokenService, AuthManager
from src.web.auth.storage import TokenStorageMemory, TokenStorage
>>>>>>> 32c785c9
from src.web.dependencies import get_service_factory

oauth2_scheme = OAuth2PasswordBearer(tokenUrl="token", scopes={
    "read": "Read access to user data",
    "write": "Write access to user data",
    "admin": "Administrator access"
})


<<<<<<< HEAD
def get_token_service(ts: TokenStorage = Depends(TokenStorageMemory)) -> TokenService:
    return TokenService(token_storage=ts)
=======
def get_token_storage() -> TokenStorage:
    """Factory function to create token storage based on configuration"""
    try:
        storage_type = settings.token_storage_type
        # if storage_type == "redis":
        #    return TokenStorageRedis(redis_url=settings.redis_url)
        # elif storage_type == "database":
        #    return TokenStorageDatabase(database_url=settings.database_url)
        if storage_type == 'memory':
            return TokenStorageMemory()
        else:  # memory (default)
            return TokenStorageMemory()
    except:
        return TokenStorageMemory()
>>>>>>> 32c785c9


def get_admin_service(sf: ServiceFactory = Depends(get_service_factory)) -> AdminService:
    return sf.get_admin_service()


def get_auth_manager(
        admin_service: AdminService = Depends(get_admin_service),
        token_storage: TokenStorage = Depends(get_token_storage)
) -> AuthManager:
    return AuthManager(admin_service, token_storage=token_storage)


def get_current_user_new(token: str = Depends(oauth2_scheme), auth_manager: AuthManager = Depends(get_auth_manager)) \
        -> str:
    """Dependency for getting current user from access token"""
    return auth_manager.token_service.verify_access_token(token)<|MERGE_RESOLUTION|>--- conflicted
+++ resolved
@@ -3,14 +3,9 @@
 
 from src.services.service_layer.admins import AdminService
 from src.services.service_layer.factory import ServiceFactory
-<<<<<<< HEAD
-from src.web.auth.services import AuthService, TokenService, AuthManager
-from src.web.auth.storage import TokenStorage, TokenStorageMemory
-=======
 from src.web import settings
 from src.web.auth.services import AuthService, TokenService, AuthManager
 from src.web.auth.storage import TokenStorageMemory, TokenStorage
->>>>>>> 32c785c9
 from src.web.dependencies import get_service_factory
 
 oauth2_scheme = OAuth2PasswordBearer(tokenUrl="token", scopes={
@@ -20,10 +15,6 @@
 })
 
 
-<<<<<<< HEAD
-def get_token_service(ts: TokenStorage = Depends(TokenStorageMemory)) -> TokenService:
-    return TokenService(token_storage=ts)
-=======
 def get_token_storage() -> TokenStorage:
     """Factory function to create token storage based on configuration"""
     try:
@@ -38,7 +29,6 @@
             return TokenStorageMemory()
     except:
         return TokenStorageMemory()
->>>>>>> 32c785c9
 
 
 def get_admin_service(sf: ServiceFactory = Depends(get_service_factory)) -> AdminService:
