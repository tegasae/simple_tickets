from datetime import timedelta, datetime, timezone
from typing import Annotated

import jwt
from fastapi import Depends, HTTPException
from fastapi.security import OAuth2PasswordBearer
from jwt import InvalidTokenError
from pydantic import BaseModel
from starlette import status

from src.domain.model import AdminEmpty
from src.services.service_layer.factory import ServiceFactory
from src.web.dependencies import get_service_factory

ACCESS_TOKEN_EXPIRE_MINUTES = 30
SECRET_KEY = "09d25e094faa6ca2556c818166b7a9563b93f7099f6f0f4caa6cf63b88e8d3e7"
ALGORITHM = "HS256"

oauth2_scheme = OAuth2PasswordBearer(tokenUrl="token")


class Token(BaseModel):
    access_token: str
    token_type: str


class TokenData(BaseModel):
    username: str | None = None


class UserVerifier:
    def __init__(self, sf: ServiceFactory = Depends(get_service_factory)):
        self.admin_service = sf.get_admin_service()
        self.credentials_exception = HTTPException(
            status_code=status.HTTP_401_UNAUTHORIZED,
            detail="Could not validate credentials",
            headers={"WWW-Authenticate": "Bearer"},
        )
        self.admin = AdminEmpty()

    def authenticate(self, username: str, password: str):
        admin = self.admin_service.execute('get_by_name', name=username)
        self.admin = admin

        # Check if admin exists and credentials are valid
        if (admin and
                not isinstance(admin, AdminEmpty) and
                admin.verify_password(password=password) and
                admin.enabled):
            return self.create_access_token(expires_delta=timedelta(minutes=ACCESS_TOKEN_EXPIRE_MINUTES))
        else:
            raise self.credentials_exception

    def create_access_token(self, expires_delta: timedelta | None = None):
        if expires_delta:
            expire = datetime.now(timezone.utc) + expires_delta
        else:
            expire = datetime.now(timezone.utc) + timedelta(minutes=15)

        to_encode = {"sub": self.admin.name, "exp": expire}
        encoded_jwt = jwt.encode(to_encode, SECRET_KEY, algorithm=ALGORITHM)
        return Token(access_token=encoded_jwt, token_type="bearer")

    def check(self, token: Annotated[str, Depends(oauth2_scheme)]):
        try:
            payload = jwt.decode(token, SECRET_KEY, algorithms=[ALGORITHM])
            username: str = payload.get("sub")
            expires: int = payload.get("exp")

            # Check if token is expired or username is missing
            if not username or datetime.fromtimestamp(expires, tz=timezone.utc) < datetime.now(timezone.utc):
                raise self.credentials_exception

            # Validate token data
            token_data = TokenData(username=username)

            # Get admin from database
            admin = self.admin_service.execute('get_by_name', name=token_data.username)

            # Check if admin exists and is valid
            if not admin or isinstance(admin, AdminEmpty):
                raise self.credentials_exception

        except InvalidTokenError:
            raise self.credentials_exception
        except Exception as e:
            # Log the actual error for debugging
            print(f"Token validation error: {e}")
            raise self.credentials_exception

        return admin


# Dependency to create UserVerifier instance
def get_user_verifier(sf: ServiceFactory = Depends(get_service_factory)):
    return UserVerifier(sf)


<<<<<<< HEAD
def create_access_token(data: dict, expires_delta: timedelta = 0):
    to_encode = data.copy()
    if expires_delta:
        expire = datetime.now(timezone.utc) + expires_delta
    else:
        expire = datetime.now(timezone.utc) + timedelta(minutes=15)
    to_encode.update({"exp": expire})
    encoded_jwt = jwt.encode(to_encode, SECRET_KEY, algorithm=ALGORITHM)
    return encoded_jwt

"""
def check_login(sf: ServiceFactory = Depends(get_service_factory),
                credentials_exception: HTTPException = Depends(unauthorized)):
    admin_service = sf.get_admin_service()
    admin = admin_service.execute('get_by_name', name=username)
    if admin.verify_password(password=password) and admin.enabled:
        access_token_expires = timedelta(minutes=ACCESS_TOKEN_EXPIRE_MINUTES)
        access_token = create_access_token(
            data={"sub": admin.name}, expires_delta=access_token_expires
        )
        return Token(access_token=access_token, token_type="bearer")
    else:
        raise credentials_exception
"""

async def get_current_user(token: Annotated[str, Depends(oauth2_scheme)],
                           sf: ServiceFactory = Depends(get_service_factory),
                           credentials_exception: HTTPException = Depends(unauthorized)):
    try:
        payload = jwt.decode(token, SECRET_KEY, algorithms=[ALGORITHM])
        username = payload.get("sub")
         #= timedelta(minutes=ACCESS_TOKEN_EXPIRE_MINUTES)

        if username is None:
            raise credentials_exception
        token_data = TokenData(username=username)
    except InvalidTokenError:
        raise credentials_exception
    admin_service = sf.get_admin_service()
    admin = admin_service.execute('get_by_name', name=username)
    if admin is AdminEmpty:
        raise credentials_exception
    return admin
=======
async def get_current_user(
        token: Annotated[str, Depends(oauth2_scheme)],
        user_verifier: UserVerifier = Depends(get_user_verifier)
):
    """Get current user from token - simplified version"""
    return user_verifier.check(token=token)
>>>>>>> 3bf342ac
<|MERGE_RESOLUTION|>--- conflicted
+++ resolved
@@ -96,55 +96,9 @@
     return UserVerifier(sf)
 
 
-<<<<<<< HEAD
-def create_access_token(data: dict, expires_delta: timedelta = 0):
-    to_encode = data.copy()
-    if expires_delta:
-        expire = datetime.now(timezone.utc) + expires_delta
-    else:
-        expire = datetime.now(timezone.utc) + timedelta(minutes=15)
-    to_encode.update({"exp": expire})
-    encoded_jwt = jwt.encode(to_encode, SECRET_KEY, algorithm=ALGORITHM)
-    return encoded_jwt
-
-"""
-def check_login(sf: ServiceFactory = Depends(get_service_factory),
-                credentials_exception: HTTPException = Depends(unauthorized)):
-    admin_service = sf.get_admin_service()
-    admin = admin_service.execute('get_by_name', name=username)
-    if admin.verify_password(password=password) and admin.enabled:
-        access_token_expires = timedelta(minutes=ACCESS_TOKEN_EXPIRE_MINUTES)
-        access_token = create_access_token(
-            data={"sub": admin.name}, expires_delta=access_token_expires
-        )
-        return Token(access_token=access_token, token_type="bearer")
-    else:
-        raise credentials_exception
-"""
-
-async def get_current_user(token: Annotated[str, Depends(oauth2_scheme)],
-                           sf: ServiceFactory = Depends(get_service_factory),
-                           credentials_exception: HTTPException = Depends(unauthorized)):
-    try:
-        payload = jwt.decode(token, SECRET_KEY, algorithms=[ALGORITHM])
-        username = payload.get("sub")
-         #= timedelta(minutes=ACCESS_TOKEN_EXPIRE_MINUTES)
-
-        if username is None:
-            raise credentials_exception
-        token_data = TokenData(username=username)
-    except InvalidTokenError:
-        raise credentials_exception
-    admin_service = sf.get_admin_service()
-    admin = admin_service.execute('get_by_name', name=username)
-    if admin is AdminEmpty:
-        raise credentials_exception
-    return admin
-=======
 async def get_current_user(
         token: Annotated[str, Depends(oauth2_scheme)],
         user_verifier: UserVerifier = Depends(get_user_verifier)
 ):
     """Get current user from token - simplified version"""
-    return user_verifier.check(token=token)
->>>>>>> 3bf342ac
+    return user_verifier.check(token=token)